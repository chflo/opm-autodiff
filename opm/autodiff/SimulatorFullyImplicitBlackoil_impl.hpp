/*
  Copyright 2013 SINTEF ICT, Applied Mathematics.

  This file is part of the Open Porous Media project (OPM).

  OPM is free software: you can redistribute it and/or modify
  it under the terms of the GNU General Public License as published by
  the Free Software Foundation, either version 3 of the License, or
  (at your option) any later version.

  OPM is distributed in the hope that it will be useful,
  but WITHOUT ANY WARRANTY; without even the implied warranty of
  MERCHANTABILITY or FITNESS FOR A PARTICULAR PURPOSE.  See the
  GNU General Public License for more details.

  You should have received a copy of the GNU General Public License
  along with OPM.  If not, see <http://www.gnu.org/licenses/>.
*/

#include  <opm/autodiff/SimulatorFullyImplicitBlackoilOutput.hpp>
#include <opm/autodiff/SimulatorFullyImplicitBlackoil.hpp>
#include <opm/core/utility/parameters/ParameterGroup.hpp>
#include <opm/core/utility/ErrorMacros.hpp>

#include <opm/autodiff/GeoProps.hpp>
#include <opm/autodiff/FullyImplicitBlackoilSolver.hpp>
#include <opm/autodiff/BlackoilPropsAdInterface.hpp>
#include <opm/autodiff/WellStateFullyImplicitBlackoil.hpp>
#include <opm/core/grid.h>
#include <opm/core/wells.h>
#include <opm/core/pressure/flow_bc.h>

#include <opm/core/io/eclipse/EclipseWriter.hpp>
#include <opm/core/simulator/SimulatorReport.hpp>
#include <opm/core/simulator/SimulatorTimer.hpp>
#include <opm/core/utility/StopWatch.hpp>
#include <opm/core/io/vtk/writeVtkData.hpp>
#include <opm/core/utility/miscUtilities.hpp>
#include <opm/core/utility/miscUtilitiesBlackoil.hpp>

#include <opm/core/wells/WellsManager.hpp>

#include <opm/core/props/rock/RockCompressibility.hpp>

#include <opm/core/grid/ColumnExtract.hpp>
#include <opm/core/simulator/BlackoilState.hpp>
#include <opm/core/transport/reorder/TransportSolverCompressibleTwophaseReorder.hpp>

#include <boost/filesystem.hpp>
#include <boost/lexical_cast.hpp>

#include <memory>
#include <numeric>
#include <fstream>
#include <iostream>


namespace Opm
{
    template<class T>
    class SimulatorFullyImplicitBlackoil<T>::Impl
    {
    public:
        Impl(const parameter::ParameterGroup& param,
             const Grid& grid,
             const DerivedGeology& geo,
             BlackoilPropsAdInterface& props,
             const RockCompressibility* rock_comp_props,
             NewtonIterationBlackoilInterface& linsolver,
             const double* gravity,
             bool has_disgas,
             bool has_vapoil,
             std::shared_ptr<EclipseState> eclipse_state,
             EclipseWriter& output_writer);

        SimulatorReport run(SimulatorTimer& timer,
                            BlackoilState& state);

    private:
        // Data.
        const parameter::ParameterGroup param_;
        // Parameters for output.
        bool output_;
        bool output_vtk_;
        std::string output_dir_;
        int output_interval_;
        // Parameters for well control
        bool check_well_controls_;
        int max_well_control_iterations_;
        // Observed objects.
        const Grid& grid_;
        BlackoilPropsAdInterface& props_;
        const RockCompressibility* rock_comp_props_;
        const double* gravity_;
        // Solvers
<<<<<<< HEAD
        const DerivedGeology &geo_;
        FullyImplicitBlackoilSolver<Grid> solver_;
=======
        DerivedGeology geo_;
        // FullyImplicitBlackoilSolver<Grid> solver_;
        NewtonIterationBlackoilInterface& solver_;
>>>>>>> eb3445e6
        // Misc. data
        std::vector<int> allcells_;
        const bool has_disgas_;
        const bool has_vapoil_;
        // eclipse_state
        std::shared_ptr<EclipseState> eclipse_state_;
        // output_writer
        EclipseWriter& output_writer_;
    };




    template<class T>
    SimulatorFullyImplicitBlackoil<T>::SimulatorFullyImplicitBlackoil(const parameter::ParameterGroup& param,
                                                                   const Grid& grid,
                                                                   const DerivedGeology& geo,
                                                                   BlackoilPropsAdInterface& props,
                                                                   const RockCompressibility* rock_comp_props,
                                                                   NewtonIterationBlackoilInterface& linsolver,
                                                                   const double* gravity,
                                                                   const bool has_disgas,
                                                                   const bool has_vapoil,
                                                                   std::shared_ptr<EclipseState> eclipse_state,
                                                                   EclipseWriter& output_writer)

    {
<<<<<<< HEAD
        pimpl_.reset(new Impl(param, grid, geo, props, rock_comp_props, wells_manager, linsolver, gravity, has_disgas, has_vapoil));
=======
        pimpl_.reset(new Impl(param, grid, props, rock_comp_props, linsolver, gravity, has_disgas, has_vapoil, eclipse_state, output_writer));
>>>>>>> eb3445e6
    }





    template<class T>
    SimulatorReport SimulatorFullyImplicitBlackoil<T>::run(SimulatorTimer& timer,
                                                        BlackoilState& state)
    {
        return pimpl_->run(timer, state);
    }



    static void outputWellStateMatlab(const Opm::WellStateFullyImplicitBlackoil& well_state,
                                  const int step,
                                  const std::string& output_dir)
    {
        Opm::DataMap dm;
        dm["bhp"] = &well_state.bhp();
        dm["wellrates"] = &well_state.wellRates();

        // Write data (not grid) in Matlab format
        for (Opm::DataMap::const_iterator it = dm.begin(); it != dm.end(); ++it) {
            std::ostringstream fname;
            fname << output_dir << "/" << it->first;
            boost::filesystem::path fpath = fname.str();
            try {
                create_directories(fpath);
            }
            catch (...) {
                OPM_THROW(std::runtime_error,"Creating directories failed: " << fpath);
            }
            fname << "/" << std::setw(3) << std::setfill('0') << step << ".txt";
            std::ofstream file(fname.str().c_str());
            if (!file) {
                OPM_THROW(std::runtime_error,"Failed to open " << fname.str());
            }
            file.precision(15);
            const std::vector<double>& d = *(it->second);
            std::copy(d.begin(), d.end(), std::ostream_iterator<double>(file, "\n"));
        }
    }

#if 0
    static void outputWaterCut(const Opm::Watercut& watercut,
                               const std::string& output_dir)
    {
        // Write water cut curve.
        std::string fname = output_dir  + "/watercut.txt";
        std::ofstream os(fname.c_str());
        if (!os) {
            OPM_THROW(std::runtime_error, "Failed to open " << fname);
        }
        watercut.write(os);
    }

    static void outputWellReport(const Opm::WellReport& wellreport,
                                 const std::string& output_dir)
    {
        // Write well report.
        std::string fname = output_dir  + "/wellreport.txt";
        std::ofstream os(fname.c_str());
        if (!os) {
            OPM_THROW(std::runtime_error, "Failed to open " << fname);
        }
        wellreport.write(os);
    }
#endif


    // \TODO: Treat bcs.
    template<class T>
    SimulatorFullyImplicitBlackoil<T>::Impl::Impl(const parameter::ParameterGroup& param,
                                               const Grid& grid,
                                               const DerivedGeology& geo,
                                               BlackoilPropsAdInterface& props,
                                               const RockCompressibility* rock_comp_props,
                                               NewtonIterationBlackoilInterface& linsolver,
                                               const double* gravity,
                                               const bool has_disgas,
                                               const bool has_vapoil,
                                               std::shared_ptr<EclipseState> eclipse_state,
                                               EclipseWriter& output_writer)
        : param_(param),
          grid_(grid),
          props_(props),
          rock_comp_props_(rock_comp_props),
          gravity_(gravity),
<<<<<<< HEAD
          geo_(geo),
          solver_(param, grid_, props_, geo_, rock_comp_props, *wells_manager.c_wells(), linsolver, has_disgas, has_vapoil)
=======
          geo_(grid_, props_, gravity_),
          // solver_(param, grid_, props_, geo_, rock_comp_props, *wells_manager.c_wells(), linsolver, has_disgas, has_vapoil)
          solver_(linsolver),
          has_disgas_(has_disgas),
          has_vapoil_(has_vapoil),
          eclipse_state_(eclipse_state),
          output_writer_(output_writer)
>>>>>>> eb3445e6
          /*                   param.getDefault("nl_pressure_residual_tolerance", 0.0),
                               param.getDefault("nl_pressure_change_tolerance", 1.0),
                               param.getDefault("nl_pressure_maxiter", 10),
                               gravity,  */
    {
        // For output.
        output_ = param.getDefault("output", true);
        if (output_) {
            output_vtk_ = param.getDefault("output_vtk", true);
            output_dir_ = param.getDefault("output_dir", std::string("output"));
            // Ensure that output dir exists
            boost::filesystem::path fpath(output_dir_);
            try {
                create_directories(fpath);
            }
            catch (...) {
                OPM_THROW(std::runtime_error, "Creating directories failed: " << fpath);
            }
            output_interval_ = param.getDefault("output_interval", 1);
        }

        // Well control related init.
        check_well_controls_ = param.getDefault("check_well_controls", false);
        max_well_control_iterations_ = param.getDefault("max_well_control_iterations", 10);

        // Misc init.
        const int num_cells = AutoDiffGrid::numCells(grid);
        allcells_.resize(num_cells);
        for (int cell = 0; cell < num_cells; ++cell) {
            allcells_[cell] = cell;
        }
    }

    template<class T>
    SimulatorReport SimulatorFullyImplicitBlackoil<T>::Impl::run(SimulatorTimer& timer,
                                                              BlackoilState& state)
    {
        // Initialisation.
        std::vector<double> porevol;
        if (rock_comp_props_ && rock_comp_props_->isActive()) {
            computePorevolume(AutoDiffGrid::numCells(grid_), AutoDiffGrid::beginCellVolumes(grid_), props_.porosity(), *rock_comp_props_, state.pressure(), porevol);
        } else {
            computePorevolume(AutoDiffGrid::numCells(grid_), AutoDiffGrid::beginCellVolumes(grid_), props_.porosity(), porevol);
        }
        // const double tot_porevol_init = std::accumulate(porevol.begin(), porevol.end(), 0.0);
        std::vector<double> initial_porevol = porevol;

        WellStateFullyImplicitBlackoil well_state;

        // Main simulation loop.
        Opm::time::StopWatch solver_timer;
        double stime = 0.0;
        Opm::time::StopWatch step_timer;
        Opm::time::StopWatch total_timer;
        total_timer.start();
        std::fstream tstep_os;
        if (output_) {
            std::string filename = output_dir_ + "/step_timing.param";
            tstep_os.open(filename.c_str(), std::fstream::out | std::fstream::app);
        }
        while (!timer.done()) {
            // Report timestep and (optionally) write state to disk.
            step_timer.start();
            timer.report(std::cout);

            WellsManager wells_manager(eclipse_state_,
                               timer.currentStepNum(),
                                                grid_,
                                 props_.permeability());

            const Wells *wells = wells_manager.c_wells();

            if (timer.currentStepNum() == 0) {
                    well_state.init(wells, state);
                    output_writer_.writeInit(timer);
            } else {
                    // TODO: add a function to update the well_state here.
            }

            if (output_ && (timer.currentStepNum() % output_interval_ == 0)) {
                if (output_vtk_) {
                    outputStateVtk(grid_, state, timer.currentStepNum(), output_dir_);
                }
                outputStateMatlab(grid_, state, timer.currentStepNum(), output_dir_);
                outputWellStateMatlab(well_state,timer.currentStepNum(), output_dir_);

            }

            SimulatorReport sreport;

            FullyImplicitBlackoilSolver<UnstructuredGrid> solver(param_, grid_, props_, geo_, rock_comp_props_, *wells, solver_, has_disgas_, has_vapoil_);

            // Run solver.
            solver_timer.start();
            std::vector<double> initial_pressure = state.pressure();
            solver.step(timer.currentStepLength(), state, well_state);

            // Stop timer and report.
            solver_timer.stop();
            const double st = solver_timer.secsSinceStart();
            std::cout << "Fully implicit solver took: " << st << " seconds." << std::endl;

            stime += st;
            sreport.pressure_time = st;

            // Update pore volumes if rock is compressible.
            if (rock_comp_props_ && rock_comp_props_->isActive()) {
                computePorevolume(AutoDiffGrid::numCells(grid_), AutoDiffGrid::beginCellVolumes(grid_), props_.porosity(), *rock_comp_props_, state.pressure(), porevol);
            }

            // Hysteresis
            props_.updateSatHyst(state.saturation(), allcells_);

            sreport.total_time =  step_timer.secsSinceStart();
            if (output_) {
                sreport.reportParam(tstep_os);

                if (output_vtk_) {
                    outputStateVtk(grid_, state, timer.currentStepNum(), output_dir_);
                }
                outputStateMatlab(grid_, state, timer.currentStepNum(), output_dir_);
                outputWellStateMatlab(well_state,timer.currentStepNum(), output_dir_);
                tstep_os.close();
            }

            output_writer_.writeTimeStep(timer, state, well_state.basicWellState());

            ++timer;
        }

        total_timer.stop();

        SimulatorReport report;
        report.pressure_time = stime;
        report.transport_time = 0.0;
        report.total_time = total_timer.secsSinceStart();
        return report;
    }


} // namespace Opm<|MERGE_RESOLUTION|>--- conflicted
+++ resolved
@@ -93,14 +93,8 @@
         const RockCompressibility* rock_comp_props_;
         const double* gravity_;
         // Solvers
-<<<<<<< HEAD
-        const DerivedGeology &geo_;
-        FullyImplicitBlackoilSolver<Grid> solver_;
-=======
-        DerivedGeology geo_;
-        // FullyImplicitBlackoilSolver<Grid> solver_;
+        const DerivedGeology& geo_;
         NewtonIterationBlackoilInterface& solver_;
->>>>>>> eb3445e6
         // Misc. data
         std::vector<int> allcells_;
         const bool has_disgas_;
@@ -128,11 +122,8 @@
                                                                    EclipseWriter& output_writer)
 
     {
-<<<<<<< HEAD
-        pimpl_.reset(new Impl(param, grid, geo, props, rock_comp_props, wells_manager, linsolver, gravity, has_disgas, has_vapoil));
-=======
-        pimpl_.reset(new Impl(param, grid, props, rock_comp_props, linsolver, gravity, has_disgas, has_vapoil, eclipse_state, output_writer));
->>>>>>> eb3445e6
+        pimpl_.reset(new Impl(param, grid, geo, props, rock_comp_props, linsolver, gravity, has_disgas, has_vapoil,
+                              eclipse_state, output_writer));
     }
 
 
@@ -223,22 +214,12 @@
           props_(props),
           rock_comp_props_(rock_comp_props),
           gravity_(gravity),
-<<<<<<< HEAD
           geo_(geo),
-          solver_(param, grid_, props_, geo_, rock_comp_props, *wells_manager.c_wells(), linsolver, has_disgas, has_vapoil)
-=======
-          geo_(grid_, props_, gravity_),
-          // solver_(param, grid_, props_, geo_, rock_comp_props, *wells_manager.c_wells(), linsolver, has_disgas, has_vapoil)
           solver_(linsolver),
           has_disgas_(has_disgas),
           has_vapoil_(has_vapoil),
           eclipse_state_(eclipse_state),
           output_writer_(output_writer)
->>>>>>> eb3445e6
-          /*                   param.getDefault("nl_pressure_residual_tolerance", 0.0),
-                               param.getDefault("nl_pressure_change_tolerance", 1.0),
-                               param.getDefault("nl_pressure_maxiter", 10),
-                               gravity,  */
     {
         // For output.
         output_ = param.getDefault("output", true);
